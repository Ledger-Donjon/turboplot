--- conflicted
+++ resolved
@@ -1,9 +1,5 @@
 use crate::{
-<<<<<<< HEAD
-    camera::Camera,
     filtering::Filtering,
-=======
->>>>>>> 83b6eb1b
     loaders::{TraceFormat, guess_format, load_csv, load_npy},
     multi_viewer::MultiViewer,
     renderer::{CpuRenderer, GpuRenderer, Renderer},
@@ -36,6 +32,15 @@
     /// Data file paths.
     #[arg(required = true, num_args = 1..)]
     paths: Vec<String>,
+    /// Trace sampling rate in MS/s. Default to 100MS/s
+    #[arg(long, short, default_value_t = 100.0f32)]
+    sampling_rate: f32,
+    /// Specify a digital filter.
+    #[arg(long, requires("cutoff_freq"), value_enum)]
+    filter: Option<filtering::Filter>,
+    /// Cutoff frequency in kHz if a filter has been specified.
+    #[arg(long, requires("filter"))]
+    cutoff_freq: Option<f32>,
     /// Trace file format. If not specified, TurboPlot will guess from file extension.
     #[arg(long, short)]
     format: Option<TraceFormat>,
@@ -55,488 +60,8 @@
     cpu: Option<usize>,
 }
 
-<<<<<<< HEAD
-impl<'a> Viewer<'a> {
-    pub const UV: Rect = Rect::from_min_max(pos2(0.0, 0.0), pos2(1.0, 1.0));
-
-    pub fn new(
-        ctx: &egui::Context,
-        shared_tiling: Arc<(Mutex<Tiling>, Condvar)>,
-        trace: &'a Vec<f32>,
-        trace_len: usize,
-        trace_min_max: [f32; 2],
-        sampling_rate: f32,
-    ) -> Self {
-        let color_scale = ColorScale {
-            power: 1.0,
-            opacity: 10.0,
-            gradient: Gradient::SingleColor {
-                min: 0.1,
-                end: Color32::WHITE,
-            },
-        };
-        Self {
-            trace,
-            camera: Camera::new(),
-            shared_tiling,
-            tool: Tool::Move,
-            tool_step: 0,
-            tool_times: Vec::new(),
-            color: Color32::WHITE,
-            color_scale,
-            previous_color_scale: color_scale,
-            textures: HashMap::default(),
-            texture_checkboard: generate_checkboard(ctx, 64),
-            trace_len,
-            trace_min_max,
-            autoscale_request: true,
-            sampling_rate,
-        }
-    }
-
-    /// Toolbar widgets rendering.
-    pub fn ui_toolbar(&mut self, ui: &mut Ui) {
-        ui.horizontal(|ui| {
-            ui.label(format!("Trace: {}S", format_number_unit(self.trace_len)));
-
-            ui.label("@");
-            let drag = DragValue::new(&mut self.sampling_rate)
-                .suffix(" MS/s")
-                .range(1.0..=1000e9)
-                .speed(25.0);
-            ui.add(drag);
-
-            egui::ComboBox::from_id_salt("display")
-                .selected_text(self.color_scale.gradient.name())
-                .show_ui(ui, |ui| {
-                    ui.selectable_value(
-                        &mut self.color_scale.gradient,
-                        Gradient::SingleColor {
-                            min: 0.1,
-                            end: Color32::WHITE,
-                        },
-                        "Single color",
-                    );
-                    ui.selectable_value(
-                        &mut self.color_scale.gradient,
-                        Gradient::BiColor {
-                            start: Color32::BLUE,
-                            end: Color32::GREEN,
-                        },
-                        "Gradient",
-                    );
-                    ui.selectable_value(
-                        &mut self.color_scale.gradient,
-                        Gradient::Rainbow,
-                        "Rainbow",
-                    );
-                });
-
-            match &mut self.color_scale.gradient {
-                Gradient::SingleColor { min, end } => {
-                    let drag = egui::DragValue::new(min).range(0.0..=1.0).speed(0.001);
-                    ui.add(drag);
-                    ui.color_edit_button_srgba(end);
-                }
-                Gradient::BiColor { start, end } => {
-                    ui.color_edit_button_srgba(start);
-                    ui.color_edit_button_srgba(end);
-                }
-                Gradient::Rainbow => {}
-            };
-
-            ui.label("Power:");
-            let drag_power = egui::DragValue::new(&mut self.color_scale.power)
-                .range(0.1..=4.0)
-                .speed(0.005);
-            ui.add(drag_power);
-            ui.label("Opacity:");
-            let drag_opacity = egui::DragValue::new(&mut self.color_scale.opacity)
-                .range(0.01..=100.0)
-                .speed(0.05);
-            ui.add(drag_opacity);
-            self.autoscale_request |= ui.button("Auto").clicked();
-
-            // Tool selection
-            let previous_tool = self.tool;
-            egui::ComboBox::from_id_salt("tool")
-                .selected_text(self.tool.name())
-                .show_ui(ui, |ui| {
-                    for x in [Tool::Move, Tool::Range, Tool::Count] {
-                        ui.selectable_value(&mut self.tool, x, x.name());
-                    }
-                });
-            if self.tool != previous_tool {
-                self.tool_times.clear();
-                self.tool_step = 0;
-            }
-        });
-    }
-
-    pub fn ui(&mut self, ctx: &egui::Context) {
-        egui::CentralPanel::default()
-            .frame(egui::Frame::default().outer_margin(0.0))
-            .show(ctx, |ui| self.ui_waveform(ctx, ui));
-        egui::TopBottomPanel::top("toolbar")
-            .frame(
-                egui::Frame::default()
-                    .fill(Color32::from_rgba_unmultiplied(30, 30, 30, 200))
-                    .inner_margin(8.0)
-                    .outer_margin(8.0)
-                    .corner_radius(4.0),
-            )
-            .show_separator_line(false)
-            .show(ctx, |ui| {
-                self.ui_toolbar(ui);
-            });
-    }
-
-    pub fn ui_waveform(&mut self, ctx: &egui::Context, ui: &mut Ui) {
-        let (stable_dt, mut left_pressed, key_left, key_right, scroll_delta, pos, modifiers) = ctx
-            .input(|i| {
-                (
-                    i.stable_dt,
-                    i.pointer.button_pressed(PointerButton::Primary),
-                    i.key_down(Key::ArrowLeft),
-                    i.key_down(Key::ArrowRight),
-                    i.smooth_scroll_delta[1],
-                    i.pointer.latest_pos(),
-                    i.modifiers,
-                )
-            });
-
-        // All egui UI can be scaled up and down, like a page in a web browser.
-        // However we don't want the trace rendering to scale up, so there are some gymnastics with
-        // ppp during the painting.
-        let ppp = ctx.pixels_per_point();
-
-        // Hack: discard click events when over the toolbar.
-        // We must find a better way for this using egui, but for the moment this is all I have.
-        left_pressed &= pos.map(|p| p.y).unwrap_or(0.0) > 42.0 * ppp;
-
-        let size = ui.available_size();
-        let (response, painter) = ui.allocate_painter(size, Sense::drag());
-        let zooming = scroll_delta != 0.0;
-        if zooming {
-            if modifiers.alt {
-                // Change in Y scaling
-                let factor = Fixed::from_num(1.1f32.powf(scroll_delta / 40.0));
-                self.camera.scale.y = (self.camera.scale.y * factor).max(Fixed::from_num(0.001));
-            } else if pos.is_some() {
-                // Change in X scaling
-                let factor = Fixed::from_num(1.5f32.powf(-scroll_delta / 40.0));
-                let s1 = self.camera.scale.x;
-                let s2 = (s1 * factor).clamp(Fixed::from_num(0.01), Fixed::from_num(MIN_SCALE_X));
-                let k = Fixed::from_num(pos.unwrap().x - response.rect.width() / 2.0);
-                self.camera.shift.x = s1 * k + self.camera.shift.x - s2 * k;
-                self.camera.scale.x = s2;
-            }
-        }
-
-        if key_left && !key_right {
-            self.camera.shift.x -= self.camera.scale.x * Fixed::from_num(1000.0 * stable_dt);
-            ctx.request_repaint();
-        }
-        if key_right && !key_left {
-            self.camera.shift.x += self.camera.scale.x * Fixed::from_num(1000.0 * stable_dt);
-            ctx.request_repaint();
-        }
-
-        let mut dragging_y = false;
-        if response.dragged_by(PointerButton::Secondary)
-            || (response.dragged_by(PointerButton::Primary) && self.tool == Tool::Move)
-        {
-            if ui.input(|i| i.modifiers.alt) {
-                if response.drag_delta()[1] != 0.0 {
-                    self.camera.shift.y -=
-                        Fixed::from_num(response.drag_delta()[1] * ppp) / self.camera.scale.y;
-                    dragging_y = true;
-                }
-            } else if response.drag_delta()[0] != 0.0 {
-                self.camera.shift.x -=
-                    Fixed::from_num(response.drag_delta()[0] * ppp) * self.camera.scale.x;
-            }
-        }
-
-        let world_x =
-            self.camera
-                .screen_to_world_x(&response.rect, ppp, pos.map(|p| p.x).unwrap_or(0.0));
-
-        // Tool management
-        match self.tool {
-            Tool::Move => {}
-            Tool::Range => match self.tool_step {
-                0 => {
-                    if left_pressed {
-                        self.tool_times = vec![world_x, world_x];
-                        self.tool_step = 1;
-                    }
-                }
-                1 => {
-                    self.tool_times[1] = world_x;
-                    if left_pressed {
-                        self.tool_step = 2;
-                    }
-                }
-                2 => {
-                    if left_pressed {
-                        self.tool_times.clear();
-                        self.tool_step = 0;
-                    }
-                }
-                _ => panic!(),
-            },
-            Tool::Count => match self.tool_step {
-                0 => {
-                    if left_pressed {
-                        self.tool_times = vec![world_x, world_x];
-                        self.tool_step = 1;
-                    }
-                }
-                1 => {
-                    self.tool_times[1] = world_x;
-                    if left_pressed {
-                        self.tool_times.push(world_x);
-                        self.tool_step = 2;
-                    }
-                }
-                2 => {
-                    self.tool_times[2] = world_x;
-                    if left_pressed {
-                        self.tool_step = 3;
-                    }
-                }
-                3 => {
-                    if left_pressed {
-                        self.tool_times.clear();
-                        self.tool_step = 0;
-                    }
-                }
-                _ => panic!(),
-            },
-        }
-
-        if self.autoscale_request {
-            self.autoscale_request = false;
-            let trace_len = Fixed::from_num(self.trace_len);
-            self.camera.scale.x = (trace_len / Fixed::from_num(response.rect.width() * ppp))
-                .min(Fixed::from_num(MIN_SCALE_X));
-            self.camera.shift.x = trace_len / 2;
-            self.camera.scale.y = Fixed::from_num(
-                ((response.rect.height() * ppp) * 0.75)
-                    / (self.trace_min_max[1] - self.trace_min_max[0]),
-            );
-            self.camera.shift.y =
-                -Fixed::from_num(self.trace_min_max[0].midpoint(self.trace_min_max[1]));
-        }
-
-        let mode = if self.camera.scale.x < LINES_RENDERING_SCALE_LIMIT {
-            RenderMode::Lines
-        } else {
-            RenderMode::Density
-        };
-
-        match mode {
-            RenderMode::Density => {
-                // If color scale changes all textures become invalid. We destroy the textures
-                // cache. The GPU rendering of the tiles remains valid, we just need to recreate
-                // the images from the density data.
-                if (self.color_scale != self.previous_color_scale) && (mode == RenderMode::Density)
-                {
-                    self.textures.clear();
-                    self.previous_color_scale = self.color_scale;
-                }
-                // New tiles are requested when moving the camera has finished. While we are zooming or
-                // changing Y offset, we use previous tiles to render a preview.
-                if !zooming && !dragging_y {
-                    // Calculate the set of tiles which must be rendered to cover all the current screen with
-                    // the current camera scale and offsets.
-                    let required = self.compute_viewport_tiles(response.rect * ppp);
-
-                    let mut complete = true;
-                    for tile in required {
-                        complete &= self
-                            .shared_tiling
-                            .0
-                            .lock()
-                            .unwrap()
-                            .get(tile, true)
-                            .unwrap()
-                            .status
-                            == TileStatus::Rendered;
-                    }
-
-                    if complete {
-                        // All the tiles required to render the trace perfectly with current camera
-                        // settings have been rendered by the GPU. We can therefore discard all other
-                        // previous tiles which were used for the preview.
-                        let mut tiling = self.shared_tiling.0.lock().unwrap();
-                        tiling.tiles.retain(|t| {
-                            (t.properties.scale == self.camera.scale)
-                                && (t.properties.offset == self.camera.shift.y)
-                        });
-                        // We also discard textures that are not used anymore.
-                        self.textures
-                            .retain(|k, _| tiling.tiles.iter().any(|t| t.properties == *k));
-                    } else {
-                        // Some tiles have not been rendered yet, and maybe have been added to the pool.
-                        // Wake-up the rendering thread if it was sleeping.
-                        self.shared_tiling.1.notify_one();
-                    }
-                }
-
-                // Draw a background checkboard to show zones that are not rendered yet.
-                self.paint_checkboard(&response, &painter);
-
-                self.paint_tiles(ctx, ppp, &painter, response.rect);
-
-                if self.shared_tiling.0.lock().unwrap().has_pending() {
-                    // TODO: it would be better to request repaint only when the GPU renderer has finished
-                    // rendering a tile. This would reduce CPU usage but requires extra thread
-                    // synchronization mechanisms.
-                    ctx.request_repaint();
-                }
-            }
-            RenderMode::Lines => {
-                self.paint_black_background(&painter, response.rect);
-                self.paint_waveform_as_lines(ppp, &painter, &response.rect);
-            }
-        }
-
-        self.paint_tool(ppp, &painter, &response.rect);
-    }
-
-    /// Paint the waveform as lines using egui painter. This is more suited for high zoom values
-    /// and benefits from lines antialiasing.
-    fn paint_waveform_as_lines(&self, ppp: f32, painter: &Painter, viewport: &Rect) {
-        let t0 = self
-            .camera
-            .screen_to_world_x(viewport, ppp, 0.0)
-            .floor()
-            .to_num::<isize>()
-            .clamp(0, self.trace.len() as isize) as usize;
-        let t1 = self
-            .camera
-            .screen_to_world_x(viewport, ppp, viewport.max.x)
-            .ceil()
-            .to_num::<isize>()
-            .add(1)
-            .clamp(0, self.trace.len() as isize) as usize;
-        let points = (t0..t1)
-            .map(|t| {
-                let x = self
-                    .camera
-                    .world_to_screen_x(viewport, ppp, Fixed::from_num(t));
-                let y = viewport.center().y
-                    - (self.trace[t] + self.camera.shift.y.to_num::<f32>())
-                        * self.camera.scale.y.to_num::<f32>()
-                        / ppp;
-                pos2(x, y)
-            })
-            .collect();
-        let color = match self.color_scale.gradient {
-            Gradient::SingleColor { min: _, end } => end,
-            Gradient::BiColor { start, end: _ } => start,
-            Gradient::Rainbow => Color32::RED,
-        };
-        painter.line(points, Stroke::new(1.0, color));
-    }
-
-    /// Paint all the tiles that are available in the tiling set. This includes tiles rendered with
-    /// both previous and new camera settings.
-    ///
-    /// Because tiles are stored in a Vec, those which were requested first are rendered first.
-    /// This way the preview is always behind the final rendering.
-    fn paint_tiles(&mut self, ctx: &egui::Context, ppp: f32, painter: &Painter, rect: Rect) {
-        // We cannot iterate the vec of tiles while rendering because of the borrow checker (mutex
-        // locking vs call to mutable paint method or texture set update). So we collect all the
-        // tiles to be rendered first.
-        // Note that we clone only the properties; we avoid cloning the tiles images.
-        let properties: Vec<_> = self
-            .shared_tiling
-            .0
-            .lock()
-            .unwrap()
-            .tiles
-            .iter()
-            .map(|t| t.properties)
-            .collect();
-
-        for p in properties {
-            let Some(tile) = self.shared_tiling.0.lock().unwrap().get(p, false) else {
-                continue;
-            };
-            if tile.status != TileStatus::Rendered {
-                continue;
-            }
-            let tex = self
-                .textures
-                .entry(p)
-                .or_insert_with(|| {
-                    let image = tile.generate_image(self.color_scale);
-                    ctx.load_texture("tile", image, TextureOptions::NEAREST)
-                })
-                .clone();
-            self.paint_tile(painter, ppp, rect, tile.properties, &tex);
-        }
-    }
-
-    /// Paint a particular tile in the viewport.
-    ///
-    /// The tile scale and offset can be different from the current camera settings. A homothecy is
-    /// applied to draw the tile texture at the correct position.
-    fn paint_tile(
-        &mut self,
-        painter: &Painter,
-        ppp: f32,
-        viewport: Rect,
-        properties: TileProperties,
-        tex: &TextureHandle,
-    ) {
-        let world_tile_width =
-            Fixed::from_num(TILE_WIDTH) * properties.scale.x / self.camera.scale.x;
-        let shift_x = self.camera.shift.x / self.camera.scale.x;
-
-        let mul_y = (self.camera.scale.y / properties.scale.y).to_num::<f32>();
-        let offset_y =
-            ((properties.offset - self.camera.shift.y) * self.camera.scale.y).to_num::<f32>() / ppp;
-        let y_mid = viewport.center().y;
-        let y0 = y_mid - viewport.height() * mul_y * 0.5 + offset_y;
-        let y1 = y_mid + viewport.height() * mul_y * 0.5 + offset_y;
-        let tile_x = (Fixed::from_num(properties.index) * world_tile_width) - shift_x
-            + Fixed::from_num(viewport.width() * ppp / 2.0);
-        let rect = Rect {
-            min: pos2(viewport.min.x + tile_x.to_num::<f32>() / ppp, y0),
-            max: pos2(
-                viewport.min.x + (tile_x + world_tile_width).to_num::<f32>() / ppp,
-                y1,
-            ),
-        };
-        painter.image(tex.into(), rect, Self::UV, self.color);
-    }
-
-    /// Draw a black rectangle on all the surface of the given painter.
-    fn paint_black_background(&self, painter: &Painter, viewport: Rect) {
-        painter.rect_filled(viewport, 0.0, Color32::BLACK);
-    }
-
-    /// Draw a checkboard on all the surface of the given painter.
-    fn paint_checkboard(&self, response: &Response, painter: &Painter) {
-        let width = response.rect.width();
-        let height = response.rect.height();
-        let nx = width / self.texture_checkboard.size()[0] as f32;
-        let ny = height / self.texture_checkboard.size()[1] as f32;
-        painter.image(
-            (&self.texture_checkboard).into(),
-            response.rect,
-            Rect::from_min_max(pos2(0.0, 0.0), pos2(nx, ny)),
-            Color32::from_gray(10),
-        );
-    }
-=======
 fn main() {
     let args = Args::parse();
->>>>>>> 83b6eb1b
 
     let mut traces = Vec::new();
     for path in args.paths {
@@ -548,45 +73,23 @@
         let file = File::open(&path).expect("Failed to open file");
         let buf_reader = BufReader::new(file);
 
-        traces.push(match format {
+        let mut trace = match format {
             TraceFormat::Numpy => load_npy(buf_reader),
             TraceFormat::Csv => load_csv(buf_reader, args.skip_lines, args.column),
-        });
+        };
+
+        match args.filter {
+            Some(filter) => trace.apply_filter(
+                filter,
+                args.sampling_rate.mhz(),
+                args.cutoff_freq.unwrap().khz(),
+            ),
+            None => (),
+        }
+
+        traces.push(trace);
     }
 
-<<<<<<< HEAD
-    let file = File::open(&args.path).expect("Failed to open file");
-    let buf_reader = BufReader::new(file);
-
-    let mut trace = match format {
-        TraceFormat::Numpy => load_npy(buf_reader),
-        TraceFormat::Csv => load_csv(buf_reader, args.skip_lines, args.column),
-    };
-
-    match args.filter {
-        Some(filter) => trace.apply_filter(
-            filter,
-            args.sampling_rate.mhz(),
-            args.cutoff_freq.unwrap().khz(),
-        ),
-        None => (),
-    }
-
-    let trace_len = trace.len();
-    let trace_min_max = [
-        trace
-            .iter()
-            .cloned()
-            .min_by(f32::total_cmp)
-            .expect("Trace has NaN sample"),
-        trace
-            .iter()
-            .cloned()
-            .max_by(f32::total_cmp)
-            .expect("Trace has NaN sample"),
-    ];
-=======
->>>>>>> 83b6eb1b
     let shared_tiling = Arc::new((Mutex::new(Tiling::new()), Condvar::new()));
     let traces = Arc::new(traces);
 
@@ -636,77 +139,10 @@
             Ok(Box::new(MultiViewer::new(
                 &_cc.egui_ctx,
                 shared_tiling,
-<<<<<<< HEAD
-                &trace,
-                trace_len,
-                trace_min_max,
+                &traces,
                 args.sampling_rate,
-=======
-                &traces,
->>>>>>> 83b6eb1b
             )))
         }),
     )
     .unwrap();
-<<<<<<< HEAD
-}
-
-#[derive(Copy, Clone, PartialEq, Eq)]
-enum Tool {
-    /// Pan the view.
-    Move,
-    /// Select time range.
-    Range,
-    /// Utility to count intervals using a time range and time indication.
-    Count,
-}
-
-impl Tool {
-    pub fn name(&self) -> &str {
-        match self {
-            Tool::Move => "Move",
-            Tool::Range => "Range",
-            Tool::Count => "Count",
-        }
-    }
-}
-
-#[derive(Clone, Copy, PartialEq, Eq)]
-enum RenderMode {
-    Density,
-    Lines,
-}
-/// TurboPlot is a blazingly fast waveform renderer made for visualizing huge traces.
-#[derive(Parser)]
-struct Args {
-    /// Data file path.
-    path: String,
-    /// Trace sampling rate in MS/s. Default to 100MS/s
-    #[arg(long, short, default_value_t = 100.0f32)]
-    sampling_rate: f32,
-    /// Specify a digital filter.
-    #[arg(long, requires("cutoff_freq"), value_enum)]
-    filter: Option<filtering::Filter>,
-    /// Cutoff frequency in kHz if a filter has been specified.
-    #[arg(long, requires("filter"))]
-    cutoff_freq: Option<f32>,
-    /// Trace file format. If not specified, TurboPlot will guess from file extension.
-    #[arg(long, short)]
-    format: Option<TraceFormat>,
-    /// When loading a CSV file, how many lines must be skipped before reading the values.
-    #[arg(long, default_value_t = 0)]
-    skip_lines: usize,
-    /// When loading a CSV file, this is the index of the column storing the trace values. Index
-    /// starts at zero.
-    #[arg(long, default_value_t = 0)]
-    column: usize,
-    /// Number of GPU rendering threads to spawn.
-    #[arg(long, short, default_value_t = 1)]
-    gpu: usize,
-    /// Number of CPU rendering threads to spawn. If not specified, TurboPlot will spawn as many
-    /// thread as the CPU can run simultaneously.
-    #[arg(long, short)]
-    cpu: Option<usize>,
-=======
->>>>>>> 83b6eb1b
 }